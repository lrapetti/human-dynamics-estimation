/*
 * Copyright (C) 2020 Istituto Italiano di Tecnologia (IIT)
 * All rights reserved.
 *
 * This software may be modified and distributed under the terms of the
 * GNU Lesser General Public License v2.1 or any later version.
 */

#include "HumanDataCollector.h"
#include "IHumanState.h"
#include "IHumanWrench.h"
#include "IHumanDynamics.h"
#include "Utils.hpp"

#include <yarp/os/LogStream.h>
#include <yarp/os/BufferedPort.h>
#include <yarp/sig/Vector.h>

#include "matio.h"

// TODO: Double check if the header works on WINDOWS
#include <experimental/filesystem>
#include <sys/stat.h>

#include <chrono>
#include <ratio>
#include <algorithm>
#include <utility>
#include <unordered_map>
#include <functional>

const std::string DeviceName = "HumanDataCollector";
const std::string LogPrefix = DeviceName + " :";
constexpr double DefaultPeriod = 0.01;

using namespace hde::devices;

// Inline functions for matio variables destructor calls
auto matVarFree = [](matvar_t* matvar) -> void {Mat_VarFree(matvar);};

auto matFileClose = [](mat_t* mat) -> void {Mat_Close(mat);
                                            yInfo() << LogPrefix << "Closed mat file";};

// Unique pointer wrapping of matio variables
template <typename T>
using MatVarPtr = std::unique_ptr<T, std::function<void(T*)>>;

void writeVectorOfStringToMatCell(const std::string& name, const std::vector<std::string>& strings, mat_t* matFile)
{
    if (strings.empty()) {
        yError() << LogPrefix << "Passed string is empty";
        return;
    }

    size_t dims[2] = {strings.size(), 1};
<<<<<<< HEAD
    MatVarPtr<matvar_t> matCellArray(Mat_VarCreate(name.c_str(), MAT_C_CELL, MAT_T_CELL, 2, dims, nullptr, 0), matVarFree);
=======
    MatVarPtr<matvar_t> matCellArray(Mat_VarCreate(name.c_str(), MAT_C_CELL, MAT_T_CELL, 2, dims, nullptr, 0),
                                     matVarFree);
>>>>>>> 48c2dae3

    if (matCellArray == nullptr) {
        yError() << LogPrefix << "Failed to create mat cell array " << name;
        return;
    }

    for(size_t i = 0 ; i < strings.size(); i++)
    {
        std::string stringToWrite = strings[i];

        size_t stringDim[2] = { 1, stringToWrite.size() };
        matvar_t *matCellElement = Mat_VarCreate("dummy", MAT_C_CHAR, MAT_T_UTF8, 2, stringDim, const_cast<char *>(stringToWrite.c_str()), 0);

        if (matCellElement == nullptr) {
            yError() << LogPrefix << "Failed to create mat cell element";
            Mat_VarFree(matCellElement);
            return;
        }

        Mat_VarSetCell(matCellArray.get(), i, matCellElement);
    }

    Mat_VarWrite(matFile, matCellArray.get(), MAT_COMPRESSION_NONE);
}

void writeVectorOfVectorDoubleToMatStruct(const std::unordered_map<std::string, std::vector<std::vector<double>>>& humanData, mat_t* matFile) {

    // Set the mat struct field names
    std::vector<std::string> matStructFieldNamesVec;

    for (const std::pair<std::string, std::vector<std::vector<double>>> pair : humanData) {
        matStructFieldNamesVec.push_back(pair.first);
    }

    // Construct vector of character pointers to field names
    std::vector<const char*> fieldNames;
    for (size_t i = 0; i < matStructFieldNamesVec.size(); i++) {
        fieldNames.push_back(matStructFieldNamesVec[i].c_str());
    }

    // Set mat struct dimensions
    size_t matDataStructDims[2] = {1, 1};

    // Initialize mat struct variable
<<<<<<< HEAD
    MatVarPtr<matvar_t> matDataStruct(Mat_VarCreateStruct("data", 1, matDataStructDims, fieldNames.data(), matStructFieldNamesVec.size()), matVarFree);

=======
     MatVarPtr<matvar_t> matDataStruct(Mat_VarCreateStruct("data", 1, matDataStructDims, fieldNames.data(), matStructFieldNamesVec.size()),
                                       matVarFree);
>>>>>>> 48c2dae3

    if (matDataStruct == nullptr) {
        yError() << LogPrefix << "Failed to initialize matio struct variable";
        return;
    }

    // Iterate over human data and set to numeric arrays of mat struct
    for (const std::pair<std::string, std::vector<std::vector<double>>> pair : humanData) {

        const size_t rows = pair.second.size();
        const size_t cols = pair.second.at(0).size(); // Assuming same number of elements in the vector

        std::vector<double> values;

        // TODO: Check if this can be improved through STL
        for (size_t r = 0; r < rows; r++) {
            for (size_t c = 0; c < cols; c++) {
                values.push_back(pair.second[r].at(c));
            }
        }

        // Create a mat variable for 2d numeric array
        // NOTE: rows and cols are reversed from the regular array because mat variables are column major
        size_t dims[2] = {cols, rows};
        matvar_t *mat2darray = Mat_VarCreate(pair.first.c_str(), MAT_C_DOUBLE, MAT_T_DOUBLE, 2, dims, values.data(), 0);

        if (mat2darray == nullptr) {
            yError() << LogPrefix << "Failed to create a 2d numeric array to store in the mat struct variable";
            Mat_VarFree(mat2darray);
            return;
        }

        // Set the 2d numeric array to the mat struct variable
        Mat_VarSetStructFieldByName(matDataStruct.get(), pair.first.c_str(), 0, mat2darray);

    }

    // Write mat struct to mat file before closing
    Mat_VarWrite(matFile, matDataStruct.get(), MAT_COMPRESSION_NONE);

    yDebug() << LogPrefix << "Finished writing mat struct to the mat file";

}


class HumanDataCollector::impl
{
public:

    std::string portPrefix;
    bool firstData = true;

    hde::interfaces::IHumanState* iHumanState = nullptr;
    hde::interfaces::IHumanWrench* iHumanWrenchMeasurements = nullptr;
    hde::interfaces::IHumanWrench* iHumanWrenchEstimates = nullptr; //This interface points to HumanDynamicsEstimator, which gives offset removed wrench measurements and the estimates
    hde::interfaces::IHumanDynamics* iHumanDynamics = nullptr;

    struct {
        bool stateProvider = false;
        bool wrenchProvider = false;
        bool dynamicsEstimator = false;
    } isAttached;

    // Human data buffer structs
    struct {

        std::vector<long> time;
        std::vector<std::string> stateJointNames;
        std::vector<std::string>  wrenchMeasurementSourceNames;
        std::vector<std::string> wrenchEstimateSourceNames;
        std::vector<std::string> dynamicsJointNames;
        std::unordered_map<std::string, std::vector<std::vector<double>>> data;

    } humanDataStruct;

    // Interface data buffers

    // Base Quantities
    std::string baseName;
    std::array<double, 3> basePosition;
    std::array<double, 4> baseOrientation;
    std::array<double, 7> basePoseArray;
    std::vector<double> basePoseVec;

    std::array<double, 6> baseVelocity;
    std::vector<double> baseVeclocityVec;

    // Joint Quantities
    size_t stateNumberOfJoints;
    std::vector<std::string> stateJointNames;
    std::vector<double> jointPositionsVec;
    std::vector<double> jointVelocitiesVec;

    // CoM Quantities
    std::array<double, 3> comPosition;
    std::vector<double> comPositionVec;
    std::array<double, 3> comVelocity;
    std::vector<double> comVelocityVec;

    // Rate of change of momentum quantities
    std::array<double, 6> rateOfChangeOfMomentumInBaseFrame;
    std::array<double, 6> rateOfChangeOfMomentumInWorldFrame;
    std::array<double, 6> rateOfChangeOfMomentumInCentroidalFrame;

    std::vector<double> rateOfChangeOfMomentumInBaseFrameVec;
    std::vector<double> rateOfChangeOfMomentumInWorldFrameVec;
    std::vector<double> rateOfChangeOfMomentumInCentroidalFrameVec;

    // Wrench Measurements
    size_t numberOfWrenchMeasurementSources;
    std::vector<std::string> wrenchMeasurementSourceNames;
    std::vector<double> wrenchMeasurementValuesVec;

    std::vector<double> task1_wrenchMeasurementsInLinkFrameVec;
    std::vector<double> task1_wrenchMeasurementsInCentroidalFrameVec;
    std::vector<double> task1_wrenchMeasurementsInBaseFrameVec;
    std::vector<double> task1_wrenchMeasurementsInWorldFrameVec;

    std::vector<double> task2_wrenchMeasurementsInLinkFrameVec;
    std::vector<double> task2_wrenchMeasurementsInCentroidalFrameVec;
    std::vector<double> task2_wrenchMeasurementsInBaseFrameVec;
    std::vector<double> task2_wrenchMeasurementsInWorldFrameVec;

    // Wrench Estimates
    size_t numberOfWrenchEstimateSources;
    std::vector<std::string> wrenchEstimateSourceNames;
    std::vector<double> wrenchEstimateValuesVec;

    std::vector<double> task1_wrenchEstimatesInLinkFrameVec;
    std::vector<double> task1_wrenchEstimatesInCentroidalFrameVec;
    std::vector<double> task1_wrenchEstimatesInBaseFrameVec;
    std::vector<double> task1_wrenchEstimatesInWorldFrameVec;

    std::vector<double> task2_wrenchEstimatesInLinkFrameVec;
    std::vector<double> task2_wrenchEstimatesInCentroidalFrameVec;
    std::vector<double> task2_wrenchEstimatesInBaseFrameVec;
    std::vector<double> task2_wrenchEstimatesInWorldFrameVec;

    // Joint Torques
    size_t dynamicsNumberOfJoints;
    std::vector<std::string> dynamicsJointNames;
    std::vector<double> jointTorquesVec;

    // Yarp ports for streaming data from IHumanState interface of HumanStateProvider
    yarp::os::BufferedPort<yarp::sig::Vector> basePoseDataPort;
    yarp::os::BufferedPort<yarp::sig::Vector> baseVelocityDataPort;
    yarp::os::BufferedPort<yarp::os::Bottle> stateJointNamesDataPort;
    yarp::os::BufferedPort<yarp::sig::Vector> jointPositionsDataPort;
    yarp::os::BufferedPort<yarp::sig::Vector> jointVelocitiesDataPort;
    yarp::os::BufferedPort<yarp::sig::Vector> comPositionDataPort;
    yarp::os::BufferedPort<yarp::sig::Vector> comVelocityDataPort;
    yarp::os::BufferedPort<yarp::sig::Vector> rateOfChangeOfMomentumInBaseFrameDataPort;
    yarp::os::BufferedPort<yarp::sig::Vector> rateOfChangeOfMomentumInWorldFrameDataPort;
    yarp::os::BufferedPort<yarp::sig::Vector> rateOfChangeOfMomentumInCentroidalFrameDataPort;

    // Yarp ports for streaming data from IHumanWrench interface of HumanWrenchProvider
    yarp::os::BufferedPort<yarp::os::Bottle> wrenchMeasurementSourceNamesDataPort;
    yarp::os::BufferedPort<yarp::sig::Vector> wrenchMeasurementValuesDataPort;

    // Yarp ports for streaming data from IHumanWrench interfce and IHumanDynamics interface of HumanDynamicsEstimator
    yarp::os::BufferedPort<yarp::os::Bottle> wrenchEstimateSourceNamesDataPort;
    yarp::os::BufferedPort<yarp::sig::Vector> wrenchEstimateValuesDataPort;

    yarp::os::BufferedPort<yarp::os::Bottle> dynamicsJointNamesDataPort;
    yarp::os::BufferedPort<yarp::sig::Vector> jointTorquesDataPort;


    // MATIO Logging
    bool matioLogger = false;
    const std::experimental::filesystem::path originalWorkingDirectory = std::experimental::filesystem::current_path();
    std::string matLogDirectory = "";
    std::string matLogFileName; //TODO: Improve file handling for multiple file logging
    MatVarPtr<mat_t> matFilePtr = nullptr;

    // Time Buffers
    std::chrono::system_clock::time_point startTime;
    std::chrono::system_clock::time_point currentTime;
};

HumanDataCollector::HumanDataCollector()
    : PeriodicThread(DefaultPeriod)
    , pImpl{new impl()}
{}

HumanDataCollector::~HumanDataCollector() = default;

bool HumanDataCollector::open(yarp::os::Searchable &config) {

    // ===============================
    // CHECK THE CONFIGURATION OPTIONS
    // ===============================

    if (!(config.check("period") && config.find("period").isFloat64())) {
        yInfo() << LogPrefix << "Using default period";
    }

    if (!(config.check("portPrefix") && config.find("portPrefix").isString())) {
        yInfo() << LogPrefix << "Using default portPrefix HDE ";
    }

    if (!(config.check("matLogFileName") && config.find("matLogFileName").isString())) {
        yInfo() << LogPrefix << "Using default file name matLogFile.mat";
    }

    // ===============================
    // PARSE THE CONFIGURATION OPTIONS
    // ===============================

    const double period = config.check("period", yarp::os::Value(DefaultPeriod)).asFloat64();
    pImpl->portPrefix = "/" + config.check("portPrefix", yarp::os::Value("HDE")).asString() + "/";
    pImpl->matioLogger = config.check("matioLogger", yarp::os::Value(false)).asBool();

    if (pImpl->matioLogger) {
        pImpl->matLogDirectory =  pImpl->originalWorkingDirectory.string() + "/" +
                                  config.check("matLogDirectory", yarp::os::Value("matLogDirectory")).asString() + "/";

        struct stat info;

        // check if matLogDirectory exists
        if (stat(pImpl->matLogDirectory.c_str(), &info) != 0 && mkdir(config.check("matLogDirectory", yarp::os::Value("matLogDirectory")).asString().c_str(), 0777) == -1) {
            yError() << LogPrefix << "Failed to created the matLogDirectory " << config.check("matLogDirectory", yarp::os::Value("matLogDirectory")).asString();
            return false;
        }

        std::experimental::filesystem::current_path(pImpl->matLogDirectory);
    }

    // Get matLogFileName value from config
    pImpl->matLogFileName = config.check("matLogFileName", yarp::os::Value("matLogFile")).asString() + ".mat";

    //TODO: Define rpc to reset the data dump or restarting the visualization??
    // Get matLogFileName value from config
    pImpl->matLogFileName = config.check("matLogFileName", yarp::os::Value("matLogFile")).asString() + ".mat";

    yInfo() << LogPrefix << "*** ===========================";
    yInfo() << LogPrefix << "*** Period                    :" << period;
    yInfo() << LogPrefix << "*** portPrefix                :" << pImpl->portPrefix;
    yInfo() << LogPrefix << "*** matioLogger               :" << pImpl->matioLogger;
    yInfo() << LogPrefix << "*** matLogDirectory           :" << pImpl->matLogDirectory;
    yInfo() << LogPrefix << "*** matLogFileName            :" << pImpl->matLogFileName;
    yInfo() << LogPrefix << "*** ===========================";

    // Set periodicThread period
    this->setPeriod(period);

    return true;
}

bool HumanDataCollector::close() {
    return true;
}

void HumanDataCollector::run()
{
    if (pImpl->firstData) {

        pImpl->firstData = false;

        // =====================================================================
        // Open yarp ports base on the attached devices for streaming human data
        // =====================================================================

        if (pImpl->isAttached.stateProvider) {

            // Open base pose data port
            const std::string basePosePortName = pImpl->portPrefix + DeviceName + "/basePose:o";
            if (!pImpl->basePoseDataPort.open(basePosePortName)) {
                yError() << LogPrefix << "Failed to open port " << basePosePortName;
                askToStop();
                return;
            }

            // Open base velocity data port
            const std::string baseVelocityPortName = pImpl->portPrefix + DeviceName + "/baseVelocity:o";
            if (!pImpl->baseVelocityDataPort.open(baseVelocityPortName)) {
                yError() << LogPrefix << "Failed to open port " << baseVelocityPortName;
                askToStop();
                return;
            }

            // Open state jonit names data port
            const std::string stateJointNamesPortName = pImpl->portPrefix + DeviceName + "/stateJointNames:o";
            if (!pImpl->stateJointNamesDataPort.open(stateJointNamesPortName)) {
                yError() << LogPrefix << "Failed to open port " << stateJointNamesPortName;
                askToStop();
                return;
            }

            // Open joint positions data port
            const std::string jointPositionsPortName = pImpl->portPrefix + DeviceName + "/jointPositions:o";
            if (!pImpl->jointPositionsDataPort.open(jointPositionsPortName)) {
                yError() << LogPrefix << "Failed to open port " << jointPositionsPortName;
                askToStop();
                return;
            }

            // Open joint velocities data port
            const std::string jointVelocitiesPortName = pImpl->portPrefix + DeviceName + "/jointVelocities:o";
            if (!pImpl->jointVelocitiesDataPort.open(jointVelocitiesPortName)) {
                yError() << LogPrefix << "Failed to open port " << jointVelocitiesPortName;
                askToStop();
                return;
            }

            // Open CoM position data port
            const std::string comPositionPortName = pImpl->portPrefix + DeviceName + "/comPosition:o";
            if (!pImpl->comPositionDataPort.open(comPositionPortName)) {
                yError() << LogPrefix << "Failed to open port " << comPositionPortName;
                askToStop();
                return;
            }

            // Open CoM velocity data port
            const std::string comVelocityPortName = pImpl->portPrefix + DeviceName + "/comVelocity:o";
            if (!pImpl->comVelocityDataPort.open(comVelocityPortName)) {
                yError() << LogPrefix << "Failed to open port " << comVelocityPortName;
                askToStop();
                return;
            }

            // Open rate of change of momentum in base frame data port
            const std::string rateOfChangeOfMomentumInBaseFramePortName = pImpl->portPrefix + DeviceName + "/rateOfChangeOfMomentumInBaseFrame:o";
            if (!pImpl->rateOfChangeOfMomentumInBaseFrameDataPort.open(rateOfChangeOfMomentumInBaseFramePortName)) {
                yError() << LogPrefix << "Failed to open port " << rateOfChangeOfMomentumInBaseFramePortName;
                askToStop();
                return;
            }

            // Open rate of change of momentum in world frame data port
            const std::string rateOfChangeOfMomentumInWorldFramePortName = pImpl->portPrefix + DeviceName + "/rateOfChangeOfMomentumInWorldFrame:o";
            if (!pImpl->rateOfChangeOfMomentumInWorldFrameDataPort.open(rateOfChangeOfMomentumInWorldFramePortName)) {
                yError() << LogPrefix << "Failed to open port " << rateOfChangeOfMomentumInWorldFramePortName;
                askToStop();
                return;
            }

            // Open rate of change of momentum in centroidal frame data port
            const std::string rateOfChangeOfMomentumInCentroidalFramePortName = pImpl->portPrefix + DeviceName + "/rateOfChangeOfMomentumInCentroidalFrame:o";
            if (!pImpl->rateOfChangeOfMomentumInCentroidalFrameDataPort.open(rateOfChangeOfMomentumInCentroidalFramePortName)) {
                yError() << LogPrefix << "Failed to open port " << rateOfChangeOfMomentumInCentroidalFramePortName;
                askToStop();
                return;
            }

        }

        if (pImpl->isAttached.wrenchProvider) {

            // Open wrench measurements source names data port
            const std::string wrenchMeasurementsSourceNamesPortName = pImpl->portPrefix + DeviceName + "/wrenchMeasurementSourceNames:o";
            if (!pImpl->wrenchMeasurementSourceNamesDataPort.open(wrenchMeasurementsSourceNamesPortName)) {
                yError() << LogPrefix << "Failed to open port " << wrenchMeasurementsSourceNamesPortName;
                askToStop();
                return;
            }

            // Open wrench measurement values data port
            const std::string wrenchMeausurementsDataPortName = pImpl->portPrefix + DeviceName + "/wrenchMeasurements:o";
            if (!pImpl->wrenchMeasurementValuesDataPort.open(wrenchMeausurementsDataPortName)) {
                yError() << LogPrefix << "Failed to open port " << wrenchMeausurementsDataPortName;
                askToStop();
                return;
            }

        }

        if (pImpl->isAttached.dynamicsEstimator) {

            // Open wrench estimates source names data port
            const std::string wrenchEstimatesSourceNamesPortName = pImpl->portPrefix + DeviceName + "/wrenchEstimateSourceNames:o";
            if (!pImpl->wrenchEstimateSourceNamesDataPort.open(wrenchEstimatesSourceNamesPortName)) {
                yError() << LogPrefix << "Failed to open port " << wrenchEstimatesSourceNamesPortName;
                askToStop();
                return;
            }

            // Open wrench estimate values data port
            const std::string wrenchEstimatesDataPortName = pImpl->portPrefix + DeviceName + "/wrenchEstimates:o";
            if (!pImpl->wrenchEstimateValuesDataPort.open(wrenchEstimatesDataPortName)) {
                yError() << LogPrefix << "Failed to open port " << wrenchEstimatesDataPortName;
                askToStop();
                return;
            }

            // Open dynamics joint names data port
            const std::string dynamicsJointNamesDataPortName = pImpl->portPrefix + DeviceName + "/dynamicsJointNames:o";
            if (!pImpl->dynamicsJointNamesDataPort.open(dynamicsJointNamesDataPortName)) {
                yError() << LogPrefix << "Failed to open port " << dynamicsJointNamesDataPortName;
                askToStop();
                return;
            }

            // Open joint torques data port
            const std::string jointTorquesDataPortName = pImpl->portPrefix + DeviceName + "/jointTorques:o";
            if (!pImpl->jointTorquesDataPort.open(jointTorquesDataPortName)) {
                yError() << LogPrefix << "Failed to open port " << jointTorquesDataPortName;
                askToStop();
                return;
            }

        }

        // Initialize  matio logging
        if (pImpl->matioLogger) {

            // Get the start time
            pImpl->startTime = std::chrono::system_clock::now();

            // TODO: Handle multiple files
            std::string matLogFileFullPathName = pImpl->matLogDirectory + pImpl->matLogFileName;
<<<<<<< HEAD
             pImpl->matFilePtr = {Mat_CreateVer(matLogFileFullPathName.c_str(), nullptr, MAT_FT_MAT73), matFileClose};
=======
            pImpl->matFilePtr = {Mat_CreateVer(matLogFileFullPathName.c_str(), nullptr, MAT_FT_MAT73), matFileClose};
>>>>>>> 48c2dae3

            if (pImpl->matFilePtr == nullptr) {
                yError() << LogPrefix << "Failed to create " << pImpl->matLogFileName << " MAT file for logging";
                askToStop();
                return;
            }

            // Initialize time vector
            pImpl->humanDataStruct.time.clear();
            pImpl->humanDataStruct.data["time"] = std::vector<std::vector<double>>();

            // Initialize human data struct buffers
            if (pImpl->isAttached.stateProvider) {

                pImpl->humanDataStruct.stateJointNames.clear();
                pImpl->humanDataStruct.data["basePose"] = std::vector<std::vector<double>>();
                pImpl->humanDataStruct.data["baseVelocity"] = std::vector<std::vector<double>>();

                pImpl->humanDataStruct.data["comPosition"] = std::vector<std::vector<double>>();
                pImpl->humanDataStruct.data["comVelocity"] = std::vector<std::vector<double>>();
                pImpl->humanDataStruct.data["rateOfChangeOfMomentumInBaseFrame"] = std::vector<std::vector<double>>();
                pImpl->humanDataStruct.data["rateOfChangeOfMomentumInWorldFrame"] = std::vector<std::vector<double>>();
                pImpl->humanDataStruct.data["rateOfChangeOfMomentumInCentroidalFrame"] = std::vector<std::vector<double>>();

                pImpl->humanDataStruct.data["jointPositions"] = std::vector<std::vector<double>>();
                pImpl->humanDataStruct.data["jointVelocities"] = std::vector<std::vector<double>>();
            }

            if (pImpl->isAttached.wrenchProvider) {

                pImpl->humanDataStruct.wrenchEstimateSourceNames.clear();
                pImpl->humanDataStruct.data["wrenchMeasurements"] = std::vector<std::vector<double>>();
            }

            if (pImpl->isAttached.dynamicsEstimator) {

                pImpl->humanDataStruct.wrenchEstimateSourceNames.clear();
                pImpl->humanDataStruct.data["wrenchEstimates"] = std::vector<std::vector<double>>();

                pImpl->humanDataStruct.data["task1_wrenchMeasurementsInLinkFrame"] = std::vector<std::vector<double>>();
                pImpl->humanDataStruct.data["task1_wrenchMeasurementsInCentroidalFrame"] = std::vector<std::vector<double>>();
                pImpl->humanDataStruct.data["task1_wrenchMeasurementsInBaseFrame"] = std::vector<std::vector<double>>();
                pImpl->humanDataStruct.data["task1_wrenchMeasurementsInWorldFrame"] = std::vector<std::vector<double>>();

                pImpl->humanDataStruct.data["task1_wrenchEstimatesInLinkFrame"] = std::vector<std::vector<double>>();
                pImpl->humanDataStruct.data["task1_wrenchEstimatesInCentroidalFrame"] = std::vector<std::vector<double>>();
                pImpl->humanDataStruct.data["task1_wrenchEstimatesInBaseFrame"] = std::vector<std::vector<double>>();
                pImpl->humanDataStruct.data["task1_wrenchEstimatesInWorldFrame"] = std::vector<std::vector<double>>();

                pImpl->humanDataStruct.data["task2_wrenchMeasurementsInLinkFrame"] = std::vector<std::vector<double>>();
                pImpl->humanDataStruct.data["task2_wrenchMeasurementsInCentroidalFrame"] = std::vector<std::vector<double>>();
                pImpl->humanDataStruct.data["task2_wrenchMeasurementsInBaseFrame"] = std::vector<std::vector<double>>();
                pImpl->humanDataStruct.data["task2_wrenchMeasurementsInWorldFrame"] = std::vector<std::vector<double>>();

                pImpl->humanDataStruct.data["task2_wrenchEstimatesInLinkFrame"] = std::vector<std::vector<double>>();
                pImpl->humanDataStruct.data["task2_wrenchEstimatesInCentroidalFrame"] = std::vector<std::vector<double>>();
                pImpl->humanDataStruct.data["task2_wrenchEstimatesInBaseFrame"] = std::vector<std::vector<double>>();
                pImpl->humanDataStruct.data["task2_wrenchEstimatesInWorldFrame"] = std::vector<std::vector<double>>();

                pImpl->humanDataStruct.dynamicsJointNames.clear();
                pImpl->humanDataStruct.data["jointTorques"] = std::vector<std::vector<double>>();
            }

        }

    }


    // =========================================================
    // Get data from different interfaces from attached devices
    // =========================================================

    if (pImpl->matioLogger) {

        // Get the current time
        pImpl->currentTime = std::chrono::system_clock::now();

        // Get the duration from start time to current time
        std::chrono::duration<long, std::nano> timeDuration = pImpl->currentTime - pImpl->startTime;

        // Push back time duration to a vector
        pImpl->humanDataStruct.time.push_back(timeDuration.count());

    }

    // Get data from IHumanState interface of HumanStateProvider
    if (pImpl->isAttached.stateProvider) {

        // Base Quantities
        pImpl->baseName = pImpl->iHumanState->getBaseName();
        pImpl->basePosition = pImpl->iHumanState->getBasePosition();
        pImpl->baseOrientation = pImpl->iHumanState->getBaseOrientation();
        pImpl->baseVelocity = pImpl->iHumanState->getBaseVelocity();

        // Joint Quantities
        pImpl->stateNumberOfJoints = pImpl->iHumanState->getNumberOfJoints();
        pImpl->stateJointNames = pImpl->iHumanState->getJointNames();
        pImpl->jointPositionsVec = pImpl->iHumanState->getJointPositions();
        pImpl->jointVelocitiesVec = pImpl->iHumanState->getJointVelocities();

        // CoM Quantities
        pImpl->comPosition = pImpl->iHumanState->getCoMPosition();
        pImpl->comVelocity = pImpl->iHumanState->getCoMVelocity();

        // Rate of change of momentum Quantities
        pImpl->rateOfChangeOfMomentumInBaseFrame = pImpl->iHumanState->getRateOfChangeOfMomentumInBaseFrame();
        pImpl->rateOfChangeOfMomentumInWorldFrame = pImpl->iHumanState->getRateOfChangeOfMomentumInWorldFrame();
        pImpl->rateOfChangeOfMomentumInCentroidalFrame = pImpl->iHumanState->getRateOfChangeOfMomentumInCentroidalFrame();

    }

    // Get data from IHumanWrench interface of HumanWrenchProvider
    if (pImpl->isAttached.wrenchProvider) {

        pImpl->numberOfWrenchMeasurementSources = pImpl->iHumanWrenchMeasurements->getNumberOfWrenchSources();
        pImpl->wrenchMeasurementSourceNames = pImpl->iHumanWrenchMeasurements->getWrenchSourceNames();
        pImpl->wrenchMeasurementValuesVec = pImpl->iHumanWrenchMeasurements->getWrenches();

    }    

    if (pImpl->isAttached.dynamicsEstimator) {

        // Get data from IHumanWrench interface of HumanDynamicsEstimator
        pImpl->numberOfWrenchEstimateSources = pImpl->iHumanWrenchEstimates->getNumberOfWrenchSources();
        pImpl->wrenchEstimateSourceNames = pImpl->iHumanWrenchEstimates->getWrenchSourceNames();
        pImpl->wrenchEstimateValuesVec = pImpl->iHumanWrenchEstimates->getWrenches();

        pImpl->task1_wrenchMeasurementsInLinkFrameVec       = pImpl->iHumanWrenchEstimates->getWrenchesInFrame(hde::interfaces::IHumanWrench::TaskType::Task1,
                                                                                                               hde::interfaces::IHumanWrench::WrenchType::Measured,
                                                                                                               hde::interfaces::IHumanWrench::WrenchReferenceFrame::Link);

        pImpl->task1_wrenchMeasurementsInCentroidalFrameVec = pImpl->iHumanWrenchEstimates->getWrenchesInFrame(hde::interfaces::IHumanWrench::TaskType::Task1,
                                                                                                               hde::interfaces::IHumanWrench::WrenchType::Measured,
                                                                                                               hde::interfaces::IHumanWrench::WrenchReferenceFrame::Centroidal);

        pImpl->task1_wrenchMeasurementsInBaseFrameVec       = pImpl->iHumanWrenchEstimates->getWrenchesInFrame(hde::interfaces::IHumanWrench::TaskType::Task1,
                                                                                                               hde::interfaces::IHumanWrench::WrenchType::Measured,
                                                                                                               hde::interfaces::IHumanWrench::WrenchReferenceFrame::Base);

        pImpl->task1_wrenchMeasurementsInWorldFrameVec      = pImpl->iHumanWrenchEstimates->getWrenchesInFrame(hde::interfaces::IHumanWrench::TaskType::Task1,
                                                                                                               hde::interfaces::IHumanWrench::WrenchType::Measured,
                                                                                                               hde::interfaces::IHumanWrench::WrenchReferenceFrame::World);

        pImpl->task2_wrenchMeasurementsInLinkFrameVec       = pImpl->iHumanWrenchEstimates->getWrenchesInFrame(hde::interfaces::IHumanWrench::TaskType::Task2,
                                                                                                               hde::interfaces::IHumanWrench::WrenchType::Measured,
                                                                                                               hde::interfaces::IHumanWrench::WrenchReferenceFrame::Link);

        pImpl->task2_wrenchMeasurementsInCentroidalFrameVec = pImpl->iHumanWrenchEstimates->getWrenchesInFrame(hde::interfaces::IHumanWrench::TaskType::Task2,
                                                                                                               hde::interfaces::IHumanWrench::WrenchType::Measured,
                                                                                                               hde::interfaces::IHumanWrench::WrenchReferenceFrame::Centroidal);

        pImpl->task2_wrenchMeasurementsInBaseFrameVec       = pImpl->iHumanWrenchEstimates->getWrenchesInFrame(hde::interfaces::IHumanWrench::TaskType::Task2,
                                                                                                               hde::interfaces::IHumanWrench::WrenchType::Measured,
                                                                                                               hde::interfaces::IHumanWrench::WrenchReferenceFrame::Base);

        pImpl->task2_wrenchMeasurementsInWorldFrameVec      = pImpl->iHumanWrenchEstimates->getWrenchesInFrame(hde::interfaces::IHumanWrench::TaskType::Task2,
                                                                                                               hde::interfaces::IHumanWrench::WrenchType::Measured,
                                                                                                               hde::interfaces::IHumanWrench::WrenchReferenceFrame::World);

        // Get data from IHumanDynamics interface of HumanDynamicsEstimator
        pImpl->dynamicsNumberOfJoints = pImpl->iHumanDynamics->getNumberOfJoints();
        pImpl->dynamicsJointNames = pImpl->iHumanDynamics->getJointNames();
        pImpl->jointTorquesVec = pImpl->iHumanDynamics->getJointTorques();

        pImpl->task1_wrenchEstimatesInLinkFrameVec       = pImpl->iHumanWrenchEstimates->getWrenchesInFrame(hde::interfaces::IHumanWrench::TaskType::Task1,
                                                                                                            hde::interfaces::IHumanWrench::WrenchType::Estimated,
                                                                                                            hde::interfaces::IHumanWrench::WrenchReferenceFrame::Link);

        pImpl->task1_wrenchEstimatesInCentroidalFrameVec = pImpl->iHumanWrenchEstimates->getWrenchesInFrame(hde::interfaces::IHumanWrench::TaskType::Task1,
                                                                                                            hde::interfaces::IHumanWrench::WrenchType::Estimated,
                                                                                                            hde::interfaces::IHumanWrench::WrenchReferenceFrame::Centroidal);

        pImpl->task1_wrenchEstimatesInBaseFrameVec       = pImpl->iHumanWrenchEstimates->getWrenchesInFrame(hde::interfaces::IHumanWrench::TaskType::Task1,
                                                                                                            hde::interfaces::IHumanWrench::WrenchType::Estimated,
                                                                                                            hde::interfaces::IHumanWrench::WrenchReferenceFrame::Base);

        pImpl->task1_wrenchEstimatesInWorldFrameVec      = pImpl->iHumanWrenchEstimates->getWrenchesInFrame(hde::interfaces::IHumanWrench::TaskType::Task1,
                                                                                                            hde::interfaces::IHumanWrench::WrenchType::Estimated,
                                                                                                            hde::interfaces::IHumanWrench::WrenchReferenceFrame::World);

        pImpl->task2_wrenchEstimatesInLinkFrameVec       = pImpl->iHumanWrenchEstimates->getWrenchesInFrame(hde::interfaces::IHumanWrench::TaskType::Task2,
                                                                                                            hde::interfaces::IHumanWrench::WrenchType::Estimated,
                                                                                                            hde::interfaces::IHumanWrench::WrenchReferenceFrame::Link);

        pImpl->task2_wrenchEstimatesInCentroidalFrameVec = pImpl->iHumanWrenchEstimates->getWrenchesInFrame(hde::interfaces::IHumanWrench::TaskType::Task2,
                                                                                                            hde::interfaces::IHumanWrench::WrenchType::Estimated,
                                                                                                            hde::interfaces::IHumanWrench::WrenchReferenceFrame::Centroidal);

        pImpl->task2_wrenchEstimatesInBaseFrameVec       = pImpl->iHumanWrenchEstimates->getWrenchesInFrame(hde::interfaces::IHumanWrench::TaskType::Task2,
                                                                                                            hde::interfaces::IHumanWrench::WrenchType::Estimated,
                                                                                                            hde::interfaces::IHumanWrench::WrenchReferenceFrame::Base);

        pImpl->task2_wrenchEstimatesInWorldFrameVec      = pImpl->iHumanWrenchEstimates->getWrenchesInFrame(hde::interfaces::IHumanWrench::TaskType::Task2,
                                                                                                            hde::interfaces::IHumanWrench::WrenchType::Estimated,
                                                                                                            hde::interfaces::IHumanWrench::WrenchReferenceFrame::World);

    }

    // Prepare buffer vectors
    // Handle arrays to vectors
    if (pImpl->isAttached.stateProvider) {

        pImpl->basePoseArray[0] = pImpl->basePosition[0];
        pImpl->basePoseArray[1] = pImpl->basePosition[1];
        pImpl->basePoseArray[2] = pImpl->basePosition[2];
        pImpl->basePoseArray[3] = pImpl->baseOrientation[0];
        pImpl->basePoseArray[4] = pImpl->baseOrientation[1];
        pImpl->basePoseArray[5] = pImpl->baseOrientation[2];
        pImpl->basePoseArray[6] = pImpl->baseOrientation[3];

        pImpl->basePoseVec = std::vector<double>(pImpl->basePoseArray.begin(), pImpl->basePoseArray.end());

        pImpl->baseVeclocityVec = std::vector<double>(pImpl->baseVelocity.begin(), pImpl->baseVelocity.end());

        pImpl->comPositionVec = std::vector<double>(pImpl->comPosition.begin(), pImpl->comPosition.end());

        pImpl->comVelocityVec = std::vector<double>(pImpl->comVelocity.begin(), pImpl->comVelocity.end());

        pImpl->rateOfChangeOfMomentumInBaseFrameVec = std::vector<double>(pImpl->rateOfChangeOfMomentumInBaseFrame.begin(), pImpl->rateOfChangeOfMomentumInBaseFrame.end());

        pImpl->rateOfChangeOfMomentumInWorldFrameVec = std::vector<double>(pImpl->rateOfChangeOfMomentumInWorldFrame.begin(), pImpl->rateOfChangeOfMomentumInWorldFrame.end());

        pImpl->rateOfChangeOfMomentumInCentroidalFrameVec = std::vector<double>(pImpl->rateOfChangeOfMomentumInCentroidalFrame.begin(), pImpl->rateOfChangeOfMomentumInCentroidalFrame.end());

    }

    // Update interface data to matio buffers
    if (pImpl->matioLogger) {

        if (pImpl->isAttached.stateProvider) {

            // Set state joint names once
            if (pImpl->humanDataStruct.stateJointNames.empty()) {
                pImpl->humanDataStruct.stateJointNames = pImpl->stateJointNames;
            }

            pImpl->humanDataStruct.data["basePose"].push_back(pImpl->basePoseVec);
            pImpl->humanDataStruct.data["baseVelocity"].push_back(pImpl->baseVeclocityVec);

<<<<<<< HEAD
            pImpl->humanDataStruct.data["basePose"].push_back(pImpl->basePoseVec);
            pImpl->humanDataStruct.data["baseVelocity"].push_back(pImpl->baseVeclocityVec);

            pImpl->humanDataStruct.data["comPosition"].push_back(pImpl->comPositionVec);
            pImpl->humanDataStruct.data["comVelocity"].push_back(pImpl->comVelocityVec);

            pImpl->humanDataStruct.data["rateOfChangeOfMomentumInBaseFrame"].push_back(pImpl->rateOfChangeOfMomentumInBaseFrameVec);
            pImpl->humanDataStruct.data["rateOfChangeOfMomentumInWorldFrame"].push_back(pImpl->rateOfChangeOfMomentumInWorldFrameVec);
            pImpl->humanDataStruct.data["rateOfChangeOfMomentumInCentroidalFrame"].push_back(pImpl->rateOfChangeOfMomentumInCentroidalFrameVec);

            pImpl->humanDataStruct.data["jointPositions"].push_back(pImpl->jointPositionsVec);
            pImpl->humanDataStruct.data["jointVelocities"].push_back(pImpl->jointVelocitiesVec);
=======
            pImpl->humanDataStruct.data["comPosition"].push_back(pImpl->comPositionVec);
            pImpl->humanDataStruct.data["comVelocity"].push_back(pImpl->comVelocityVec);
            pImpl->humanDataStruct.data["comProperAccelerationInBaseFrame"].push_back(pImpl->comProperAccInBaseFrameVec);
            pImpl->humanDataStruct.data["comProperAccelerationInWorldFrame"].push_back(pImpl->comProperAccInWorldFrameVec);
>>>>>>> 48c2dae3

            pImpl->humanDataStruct.data["jointPositions"].push_back(pImpl->jointPositionsVec);
            pImpl->humanDataStruct.data["jointVelocities"].push_back(pImpl->jointVelocitiesVec);

        }

        if (pImpl->isAttached.wrenchProvider) {

            // Set wrench measurements source names once
            if (pImpl->humanDataStruct.wrenchMeasurementSourceNames.empty()) {
                pImpl->humanDataStruct.wrenchMeasurementSourceNames = pImpl->wrenchMeasurementSourceNames;
            }

            pImpl->humanDataStruct.data["wrenchMeasurements"].push_back(pImpl->wrenchMeasurementValuesVec);

        }

        if (pImpl->isAttached.dynamicsEstimator) {

            // Set wrench estimates source names once
            if (pImpl->humanDataStruct.wrenchEstimateSourceNames.empty()) {
                pImpl->humanDataStruct.wrenchEstimateSourceNames = pImpl->wrenchEstimateSourceNames;
            }

            pImpl->humanDataStruct.data["wrenchEstimates"].push_back(pImpl->wrenchEstimateValuesVec);

            pImpl->humanDataStruct.data["task1_wrenchMeasurementsInLinkFrame"].push_back(pImpl->task1_wrenchMeasurementsInLinkFrameVec);
            pImpl->humanDataStruct.data["task1_wrenchMeasurementsInCentroidalFrame"].push_back(pImpl->task1_wrenchMeasurementsInCentroidalFrameVec);
            pImpl->humanDataStruct.data["task1_wrenchMeasurementsInBaseFrame"].push_back(pImpl->task1_wrenchMeasurementsInBaseFrameVec);
            pImpl->humanDataStruct.data["task1_wrenchMeasurementsInWorldFrame"].push_back(pImpl->task1_wrenchMeasurementsInWorldFrameVec);

            pImpl->humanDataStruct.data["task1_wrenchEstimatesInLinkFrame"].push_back(pImpl->task1_wrenchEstimatesInLinkFrameVec);
            pImpl->humanDataStruct.data["task1_wrenchEstimatesInCentroidalFrame"].push_back(pImpl->task1_wrenchEstimatesInCentroidalFrameVec);
            pImpl->humanDataStruct.data["task1_wrenchEstimatesInBaseFrame"].push_back(pImpl->task1_wrenchEstimatesInBaseFrameVec);
            pImpl->humanDataStruct.data["task1_wrenchEstimatesInWorldFrame"].push_back(pImpl->task1_wrenchEstimatesInWorldFrameVec);

            pImpl->humanDataStruct.data["task2_wrenchMeasurementsInLinkFrame"].push_back(pImpl->task2_wrenchMeasurementsInLinkFrameVec);
            pImpl->humanDataStruct.data["task2_wrenchMeasurementsInCentroidalFrame"].push_back(pImpl->task2_wrenchMeasurementsInCentroidalFrameVec);
            pImpl->humanDataStruct.data["task2_wrenchMeasurementsInBaseFrame"].push_back(pImpl->task2_wrenchMeasurementsInBaseFrameVec);
            pImpl->humanDataStruct.data["task2_wrenchMeasurementsInWorldFrame"].push_back(pImpl->task2_wrenchMeasurementsInWorldFrameVec);

            pImpl->humanDataStruct.data["task2_wrenchEstimatesInLinkFrame"].push_back(pImpl->task2_wrenchEstimatesInLinkFrameVec);
            pImpl->humanDataStruct.data["task2_wrenchEstimatesInCentroidalFrame"].push_back(pImpl->task2_wrenchEstimatesInCentroidalFrameVec);
            pImpl->humanDataStruct.data["task2_wrenchEstimatesInBaseFrame"].push_back(pImpl->task2_wrenchEstimatesInBaseFrameVec);
            pImpl->humanDataStruct.data["task2_wrenchEstimatesInWorldFrame"].push_back(pImpl->task2_wrenchEstimatesInWorldFrameVec);


            // Set dynamics joint names once
            if (pImpl->humanDataStruct.dynamicsJointNames.empty()) {
                pImpl->humanDataStruct.dynamicsJointNames = pImpl->dynamicsJointNames;
            }

            pImpl->humanDataStruct.data["jointTorques"].push_back(pImpl->jointTorquesVec);
        }

    }

    // ============================
    // Put human data to yarp ports
    // ============================

    if (pImpl->isAttached.stateProvider) {

        // Prepare base pose data
        yarp::sig::Vector& basePoseYarpVector = pImpl->basePoseDataPort.prepare();
        YarpConversionsHelper::toYarp(basePoseYarpVector, pImpl->basePoseVec);

        // Prepare base velocity data
        yarp::sig::Vector& baseVelocityYarpVector = pImpl->baseVelocityDataPort.prepare();
        YarpConversionsHelper::toYarp(baseVelocityYarpVector, pImpl->baseVeclocityVec);

        // Prepare stateJointNames
        yarp::os::Bottle& stateJointNamesYarpBottle = pImpl->stateJointNamesDataPort.prepare();
        YarpConversionsHelper::toYarp(stateJointNamesYarpBottle, pImpl->stateJointNames);

        // Prepare joint positions
        yarp::sig::Vector& jointPositionsYarpVector = pImpl->jointPositionsDataPort.prepare();
        YarpConversionsHelper::toYarp(jointPositionsYarpVector, pImpl->jointPositionsVec);

        // Prepare joint velocities
        yarp::sig::Vector& jointVelocitiesYarpVector = pImpl->jointVelocitiesDataPort.prepare();
        YarpConversionsHelper::toYarp(jointVelocitiesYarpVector, pImpl->jointVelocitiesVec);

        // Preprare com position
        yarp::sig::Vector& comPositionYarpVector = pImpl->comPositionDataPort.prepare();
        YarpConversionsHelper::toYarp(comPositionYarpVector, pImpl->comPositionVec);

        // Preprate com velocity
        yarp::sig::Vector& comVelocityYarpVector = pImpl->comVelocityDataPort.prepare();
        YarpConversionsHelper::toYarp(comVelocityYarpVector, pImpl->comVelocityVec);

        // Rate of change of momentum in base frame
        yarp::sig::Vector& rateOfChangeOfMomentumInBaseFrameYarpVector = pImpl->rateOfChangeOfMomentumInBaseFrameDataPort.prepare();
        YarpConversionsHelper::toYarp(rateOfChangeOfMomentumInBaseFrameYarpVector, pImpl->rateOfChangeOfMomentumInBaseFrameVec);

        // Rate of change of momentum in world frame
        yarp::sig::Vector& rateOfChangeOfMomentumInWorldFrameYarpVector = pImpl->rateOfChangeOfMomentumInWorldFrameDataPort.prepare();
        YarpConversionsHelper::toYarp(rateOfChangeOfMomentumInWorldFrameYarpVector, pImpl->rateOfChangeOfMomentumInWorldFrameVec);

        // Rate of change of momentum in centroidal frame
        yarp::sig::Vector& rateOfChangeOfMomentumInCentroidalFrameYarpVector = pImpl->rateOfChangeOfMomentumInCentroidalFrameDataPort.prepare();
        YarpConversionsHelper::toYarp(rateOfChangeOfMomentumInCentroidalFrameYarpVector, pImpl->rateOfChangeOfMomentumInCentroidalFrameVec);

        // Send data through yarp ports
        pImpl->basePoseDataPort.write(true);
        pImpl->baseVelocityDataPort.write(true);
        pImpl->stateJointNamesDataPort.write(true);
        pImpl->jointPositionsDataPort.write(true);
        pImpl->jointVelocitiesDataPort.write(true);
        pImpl->comPositionDataPort.write(true);
        pImpl->comVelocityDataPort.write(true);
        pImpl->rateOfChangeOfMomentumInBaseFrameDataPort.write(true);
        pImpl->rateOfChangeOfMomentumInWorldFrameDataPort.write(true);
        pImpl->rateOfChangeOfMomentumInCentroidalFrameDataPort.write(true);
    }

    if (pImpl->isAttached.wrenchProvider) {

        // Prepare wrench measurements source names data
        yarp::os::Bottle& wrenchMeasurementSourceNamesYarpBottle = pImpl->wrenchMeasurementSourceNamesDataPort.prepare();
        YarpConversionsHelper::toYarp(wrenchMeasurementSourceNamesYarpBottle, pImpl->wrenchMeasurementSourceNames);

        // Prepare wrench measurement values data
        yarp::sig::Vector& wrenchMeasurementValuesYarpVector = pImpl->wrenchMeasurementValuesDataPort.prepare();
        YarpConversionsHelper::toYarp(wrenchMeasurementValuesYarpVector, pImpl->wrenchMeasurementValuesVec);

        // Send data through yarp ports
        pImpl->wrenchMeasurementSourceNamesDataPort.write(true);
        pImpl->wrenchMeasurementValuesDataPort.write(true);
    }

    if (pImpl->isAttached.dynamicsEstimator) {

        // Prepare wrench estimates source names data
        yarp::os::Bottle& wrenchEstimateSourceNamesYarpBottle = pImpl->wrenchEstimateSourceNamesDataPort.prepare();
        YarpConversionsHelper::toYarp(wrenchEstimateSourceNamesYarpBottle, pImpl->wrenchEstimateSourceNames);

        // Prepare wrench estimate values data
        yarp::sig::Vector& wrenchEstimateValuesYarpVector = pImpl->wrenchEstimateValuesDataPort.prepare();
        YarpConversionsHelper::toYarp(wrenchEstimateValuesYarpVector, pImpl->wrenchEstimateValuesVec);

        // Prepare dynamics joint names data
        yarp::os::Bottle& dynamicsJointNamesYarpBottle = pImpl->dynamicsJointNamesDataPort.prepare();
        YarpConversionsHelper::toYarp(dynamicsJointNamesYarpBottle, pImpl->dynamicsJointNames);

        // Prepare joint torques data
        yarp::sig::Vector& jointTorqesYarpVector = pImpl->jointTorquesDataPort.prepare();
        YarpConversionsHelper::toYarp(jointTorqesYarpVector, pImpl->jointTorquesVec);

        // Send data through yarp ports
        pImpl->wrenchEstimateSourceNamesDataPort.write(true);
        pImpl->wrenchEstimateValuesDataPort.write(true);
        pImpl->dynamicsJointNamesDataPort.write(true);
        pImpl->jointTorquesDataPort.write(true);
    }
}

bool HumanDataCollector::attach(yarp::dev::PolyDriver *poly)
{
    if (!poly) {
        yError() << LogPrefix << "Passed PolyDriver device is nullptr";
        return false;
    }

    // Check the polydriver options for device option
    yarp::os::Bottle driverOptions = poly->getOptions();
    if (!driverOptions.check("device")) {
        yError() << LogPrefix << "Passed polydriver does not have <device> as an option";
        return false;
    }

    // Get the passed device name
    const std::string deviceName = poly->getValue("device").asString();

    // Ensure the passed device is acceptable
    if (deviceName != "human_state_provider" && deviceName != "human_wrench_provider" && deviceName != "human_dynamics_estimator") {
        yError() << "This wrapper does not accept the " << deviceName << " passed as the polydriver device for attaching";
        return  false;
    }

    if (deviceName == "human_state_provider") {

        // Attach to IHumanState interface from HumanStateProvider
        if (pImpl->iHumanState || !poly->view(pImpl->iHumanState) || !pImpl->iHumanState) {
            yError() << LogPrefix << "Failed to view IHumanState interface from the " << deviceName << " polydriver device";
            return false;
        }

        // Check the viewed interface
        if (pImpl->iHumanState->getNumberOfJoints() == 0 || pImpl->iHumanState->getNumberOfJoints() != pImpl->iHumanState->getJointNames().size()) {
            yError() << "The viewed IHumanState interface from " << deviceName << " polydriver device might not be ready";
            return false;
        }

        yInfo() << LogPrefix << deviceName << "attach() successful";
        pImpl->isAttached.stateProvider = true;
    }

    if (deviceName == "human_wrench_provider") {

        // Attach to IHumanWrench interface from HumanWrenchProvider
        if (pImpl->iHumanWrenchMeasurements || !poly->view(pImpl->iHumanWrenchMeasurements) || !pImpl->iHumanWrenchMeasurements) {
            yError() << LogPrefix << "Failed to view IHumanWrench interface from the " << deviceName << " polydriver device";
            return false;
        }

        // Check the viewed interface
        if (pImpl->iHumanWrenchMeasurements->getNumberOfWrenchSources() != pImpl->iHumanWrenchMeasurements->getWrenchSourceNames().size()) {
            yError() << "The viewed IHumanWrench interface from " << deviceName << " polydriver device might not be ready";
            return false;
        }

        yInfo() << LogPrefix << deviceName << "attach() successful";
        pImpl->isAttached.wrenchProvider = true;

    }

    if (deviceName == "human_dynamics_estimator") {

        // Attach to IHumanWrench interface from HumanDynamicsEstimator
        if (pImpl->iHumanWrenchEstimates || !poly->view(pImpl->iHumanWrenchEstimates) || !pImpl->iHumanWrenchEstimates) {
            yError() << LogPrefix << "Failed to view IHumanWrench interface from the " << deviceName << " polydriver device";
            return false;
        }

        // Check the viewed interface
        if (pImpl->iHumanWrenchEstimates->getNumberOfWrenchSources() != pImpl->iHumanWrenchEstimates->getWrenchSourceNames().size()) {
            yError() << "The viewed IHumanWrench interface from " << deviceName << " polydriver device might not be ready";
            return false;
        }

        // Attach to IHumanDynamics interface from HumanDynamicsEstimator
        if (pImpl->iHumanDynamics || !poly->view(pImpl->iHumanDynamics) || !pImpl->iHumanDynamics) {
            yError() << LogPrefix << "Failed to view IHumanDynamics interface from the  " << deviceName << " polydriver device";
            return false;
        }

        // Check the viewed interface
        if (pImpl->iHumanDynamics->getNumberOfJoints() == 0 || pImpl->iHumanDynamics->getNumberOfJoints() != pImpl->iHumanDynamics->getJointNames().size()) {
            yError() << "The viewed IHumanDynamics interface from " << deviceName << " polydriver device might not be ready";
            return false;
        }

        yInfo() << LogPrefix << deviceName << "attach() successful";
        pImpl->isAttached.dynamicsEstimator = true;
    }

    return true;
}

bool HumanDataCollector::detach()
{
    while (isRunning()) {
        stop();
    }

    if (pImpl->matioLogger) {

        // Set the string variables elements as cell arrays to mat cell variables
        writeVectorOfStringToMatCell("stateJointNames", pImpl->humanDataStruct.stateJointNames, pImpl->matFilePtr.get());
        writeVectorOfStringToMatCell("wrenchMeasurementSourceNames", pImpl->humanDataStruct.wrenchMeasurementSourceNames, pImpl->matFilePtr.get());
        writeVectorOfStringToMatCell("wrenchEstimateSourceNames", pImpl->humanDataStruct.wrenchEstimateSourceNames, pImpl->matFilePtr.get());
        writeVectorOfStringToMatCell("dynamicsJointNames", pImpl->humanDataStruct.dynamicsJointNames, pImpl->matFilePtr.get());

        // Correct the time values stored in the time vector to zero start value
        std::transform( pImpl->humanDataStruct.time.begin(), pImpl->humanDataStruct.time.end(), pImpl->humanDataStruct.time.begin(),
                        std::bind2nd( std::plus<long>(), - pImpl->humanDataStruct.time.at(0) ) );

        // Create an array with time elements
        long time[pImpl->humanDataStruct.time.size()];
        std::copy(pImpl->humanDataStruct.time.begin(), pImpl->humanDataStruct.time.end(), time);

        for (long timeCount : pImpl->humanDataStruct.time) {

            //TODO: Double check the long double conversion handling
            std::vector<double> count;
            count.push_back(timeCount);
            pImpl->humanDataStruct.data["time"].push_back(count);

        }

        // Set human data to mat struct
        writeVectorOfVectorDoubleToMatStruct(pImpl->humanDataStruct.data, pImpl->matFilePtr.get());

    }

    // Moving back a directory above the matLogDirectory
    std::experimental::filesystem::current_path(pImpl->originalWorkingDirectory);

    if (pImpl->isAttached.stateProvider) {

        if (!pImpl->basePoseDataPort.isClosed()) {
            pImpl->basePoseDataPort.close();
        }

        if (!pImpl->baseVelocityDataPort.isClosed()) {
            pImpl->baseVelocityDataPort.close();
        }

        if (!pImpl->stateJointNamesDataPort.isClosed()) {
            pImpl->stateJointNamesDataPort.close();
        }

        if (!pImpl->jointPositionsDataPort.isClosed()) {
            pImpl->jointPositionsDataPort.close();
        }

        if (!pImpl->jointVelocitiesDataPort.isClosed()) {
            pImpl->jointVelocitiesDataPort.close();
        }

        if (!pImpl->comPositionDataPort.isClosed()) {
            pImpl->comPositionDataPort.close();
        }

        if (!pImpl->comVelocityDataPort.isClosed()) {
            pImpl->comVelocityDataPort.close();
        }

        if (!pImpl->rateOfChangeOfMomentumInBaseFrameDataPort.isClosed()) {
            pImpl->rateOfChangeOfMomentumInBaseFrameDataPort.close();
        }

        if (!pImpl->rateOfChangeOfMomentumInWorldFrameDataPort.isClosed()) {
            pImpl->rateOfChangeOfMomentumInWorldFrameDataPort.close();
        }

        if (!pImpl->rateOfChangeOfMomentumInCentroidalFrameDataPort.isClosed()) {
            pImpl->rateOfChangeOfMomentumInCentroidalFrameDataPort.close();
        }

        pImpl->iHumanState = nullptr;
        pImpl->isAttached.stateProvider = false;

    }

    if (pImpl->isAttached.wrenchProvider) {

        if (!pImpl->wrenchMeasurementSourceNamesDataPort.isClosed()) {
            pImpl->wrenchMeasurementSourceNamesDataPort.close();
        }

        if (!pImpl->wrenchMeasurementValuesDataPort.isClosed()) {
            pImpl->wrenchMeasurementValuesDataPort.close();
        }

        pImpl->iHumanWrenchMeasurements = nullptr;
        pImpl->isAttached.wrenchProvider = false;
    }

    if (pImpl->isAttached.dynamicsEstimator) {

        if (!pImpl->wrenchEstimateSourceNamesDataPort.isClosed()) {
            pImpl->wrenchEstimateSourceNamesDataPort.close();
        }

        if (!pImpl->wrenchEstimateValuesDataPort.isClosed()) {
            pImpl->wrenchEstimateValuesDataPort.close();
        }

        if (!pImpl->dynamicsJointNamesDataPort.isClosed()) {
            pImpl->dynamicsJointNamesDataPort.close();
        }

        if (!pImpl->jointTorquesDataPort.isClosed()) {
            pImpl->jointTorquesDataPort.close();
        }

        pImpl->iHumanWrenchEstimates = nullptr;
        pImpl->iHumanDynamics = nullptr;
        pImpl->isAttached.dynamicsEstimator = false;
    }

    return true;
}

bool HumanDataCollector::attachAll(const yarp::dev::PolyDriverList &driverList)
{
    bool attachStatus = true;

    if (driverList.size() > 3) {
        yError() << LogPrefix << "This wrapper accepts at most three attached PolyDriver devices";
        return false;
    }

    for (size_t i = 0; i < driverList.size(); i++) {
        const yarp::dev::PolyDriverDescriptor* driver = driverList[i];

        if (!driver) {
            yError() << LogPrefix << "Passed PolyDriver device is nullptr";
            return false;
        }

        attachStatus = attachStatus && attach(driver->poly);
    }

    // ====
    // MISC
    // ====

    // Start the PeriodicThread loop
    if (!(attachStatus && start())) {
        yError() << LogPrefix << "Failed to start the loop.";
        return false;
    }

    return attachStatus;
}

bool HumanDataCollector::detachAll()
{
    return detach();
}<|MERGE_RESOLUTION|>--- conflicted
+++ resolved
@@ -53,12 +53,8 @@
     }
 
     size_t dims[2] = {strings.size(), 1};
-<<<<<<< HEAD
+  
     MatVarPtr<matvar_t> matCellArray(Mat_VarCreate(name.c_str(), MAT_C_CELL, MAT_T_CELL, 2, dims, nullptr, 0), matVarFree);
-=======
-    MatVarPtr<matvar_t> matCellArray(Mat_VarCreate(name.c_str(), MAT_C_CELL, MAT_T_CELL, 2, dims, nullptr, 0),
-                                     matVarFree);
->>>>>>> 48c2dae3
 
     if (matCellArray == nullptr) {
         yError() << LogPrefix << "Failed to create mat cell array " << name;
@@ -103,13 +99,7 @@
     size_t matDataStructDims[2] = {1, 1};
 
     // Initialize mat struct variable
-<<<<<<< HEAD
     MatVarPtr<matvar_t> matDataStruct(Mat_VarCreateStruct("data", 1, matDataStructDims, fieldNames.data(), matStructFieldNamesVec.size()), matVarFree);
-
-=======
-     MatVarPtr<matvar_t> matDataStruct(Mat_VarCreateStruct("data", 1, matDataStructDims, fieldNames.data(), matStructFieldNamesVec.size()),
-                                       matVarFree);
->>>>>>> 48c2dae3
 
     if (matDataStruct == nullptr) {
         yError() << LogPrefix << "Failed to initialize matio struct variable";
@@ -520,11 +510,7 @@
 
             // TODO: Handle multiple files
             std::string matLogFileFullPathName = pImpl->matLogDirectory + pImpl->matLogFileName;
-<<<<<<< HEAD
-             pImpl->matFilePtr = {Mat_CreateVer(matLogFileFullPathName.c_str(), nullptr, MAT_FT_MAT73), matFileClose};
-=======
             pImpl->matFilePtr = {Mat_CreateVer(matLogFileFullPathName.c_str(), nullptr, MAT_FT_MAT73), matFileClose};
->>>>>>> 48c2dae3
 
             if (pImpl->matFilePtr == nullptr) {
                 yError() << LogPrefix << "Failed to create " << pImpl->matLogFileName << " MAT file for logging";
@@ -764,25 +750,12 @@
             pImpl->humanDataStruct.data["basePose"].push_back(pImpl->basePoseVec);
             pImpl->humanDataStruct.data["baseVelocity"].push_back(pImpl->baseVeclocityVec);
 
-<<<<<<< HEAD
-            pImpl->humanDataStruct.data["basePose"].push_back(pImpl->basePoseVec);
-            pImpl->humanDataStruct.data["baseVelocity"].push_back(pImpl->baseVeclocityVec);
-
             pImpl->humanDataStruct.data["comPosition"].push_back(pImpl->comPositionVec);
             pImpl->humanDataStruct.data["comVelocity"].push_back(pImpl->comVelocityVec);
 
             pImpl->humanDataStruct.data["rateOfChangeOfMomentumInBaseFrame"].push_back(pImpl->rateOfChangeOfMomentumInBaseFrameVec);
             pImpl->humanDataStruct.data["rateOfChangeOfMomentumInWorldFrame"].push_back(pImpl->rateOfChangeOfMomentumInWorldFrameVec);
             pImpl->humanDataStruct.data["rateOfChangeOfMomentumInCentroidalFrame"].push_back(pImpl->rateOfChangeOfMomentumInCentroidalFrameVec);
-
-            pImpl->humanDataStruct.data["jointPositions"].push_back(pImpl->jointPositionsVec);
-            pImpl->humanDataStruct.data["jointVelocities"].push_back(pImpl->jointVelocitiesVec);
-=======
-            pImpl->humanDataStruct.data["comPosition"].push_back(pImpl->comPositionVec);
-            pImpl->humanDataStruct.data["comVelocity"].push_back(pImpl->comVelocityVec);
-            pImpl->humanDataStruct.data["comProperAccelerationInBaseFrame"].push_back(pImpl->comProperAccInBaseFrameVec);
-            pImpl->humanDataStruct.data["comProperAccelerationInWorldFrame"].push_back(pImpl->comProperAccInWorldFrameVec);
->>>>>>> 48c2dae3
 
             pImpl->humanDataStruct.data["jointPositions"].push_back(pImpl->jointPositionsVec);
             pImpl->humanDataStruct.data["jointVelocities"].push_back(pImpl->jointVelocitiesVec);
